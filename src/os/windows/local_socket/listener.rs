--- conflicted
+++ resolved
@@ -1,16 +1,7 @@
 use super::LocalSocketStream;
-<<<<<<< HEAD
-use crate::{
-    local_socket::ToLocalSocketName,
-    os::windows::named_pipe::{
-        pipe_mode::Bytes, PipeListener as GenericPipeListener, PipeListenerOptions,
-    },
-};
-=======
 use crate::{local_socket::ToLocalSocketName, os, os::windows::named_pipe::{
     pipe_mode::Bytes, PipeListener as GenericPipeListener, PipeListenerOptions,
 }};
->>>>>>> dad80539
 use std::{
     io,
     path::{Path, PathBuf},
@@ -24,11 +15,7 @@
     pub fn bind<'a>(name: impl ToLocalSocketName<'a>, security_attributes: Option<os::windows::security_descriptor::SecurityAttributes>) -> io::Result<Self> {
         let name = name.to_local_socket_name()?;
         let path = Path::new(name.inner());
-<<<<<<< HEAD
-        let mut options = PipeListenerOptions::new();
-=======
         let mut options = PipeListenerOptions::new().security_attributes(security_attributes.unwrap_or_default());
->>>>>>> dad80539
         options.path = if name.is_namespaced() {
             // PERF this allocates twice
             [Path::new(r"\\.\pipe\"), path].iter().collect::<PathBuf>().into()
