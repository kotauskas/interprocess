--- conflicted
+++ resolved
@@ -1,11 +1,7 @@
 use super::{
     path_conversion::*, pipe_mode, PipeMode, PipeModeTag, PipeStream, PipeStreamRole, RawPipeStream,
 };
-<<<<<<< HEAD
-use crate::os::windows::{c_wrappers::init_security_attributes, winprelude::*, FileHandle};
-=======
 use crate::os::windows::{security_descriptor::init_security_attributes, winprelude::*, FileHandle};
->>>>>>> dad80539
 use std::{
     borrow::Cow,
     fmt::{self, Debug, Formatter},
@@ -22,20 +18,14 @@
 };
 use crate::os::windows::security_descriptor::{init_security_description,SecurityAttributes};
 use to_method::To;
-<<<<<<< HEAD
-=======
-
->>>>>>> dad80539
+
 use windows_sys::Win32::{
     Foundation::ERROR_PIPE_CONNECTED,
     Storage::FileSystem::{
         FILE_FLAG_FIRST_PIPE_INSTANCE, FILE_FLAG_OVERLAPPED, FILE_FLAG_WRITE_THROUGH,
     },
     System::Pipes::{ConnectNamedPipe, CreateNamedPipeW, PIPE_NOWAIT, PIPE_REJECT_REMOTE_CLIENTS},
-<<<<<<< HEAD
-=======
     Security::SECURITY_DESCRIPTOR
->>>>>>> dad80539
 };
 
 // TODO split up
@@ -104,19 +94,11 @@
     }
     /// Enables or disables the nonblocking mode for all existing instances of the listener and
     /// future ones. By default, it is disabled.
-<<<<<<< HEAD
     ///
     /// This should generally be done during creation, using the
     /// [`nonblocking` field](PipeListenerOptions::nonblocking) of the creation options (unless
     /// there's a good reason not to), which allows making one less system call during creation.
     ///
-=======
-    ///
-    /// This should generally be done during creation, using the
-    /// [`nonblocking` field](PipeListenerOptions::nonblocking) of the creation options (unless
-    /// there's a good reason not to), which allows making one less system call during creation.
-    ///
->>>>>>> dad80539
     /// See the documentation of the aforementioned field for the exact effects of enabling this
     /// mode.
     pub fn set_nonblocking(&self, nonblocking: bool) -> io::Result<()> {
@@ -303,10 +285,6 @@
         let path = encode_to_utf16(self.path.as_os_str());
         let open_mode = self.open_mode(first, role, overlapped);
         let pipe_mode = self.pipe_mode(recv_mode, nonblocking);
-<<<<<<< HEAD
-
-=======
->>>>>>> dad80539
         let mut sa = init_security_attributes();
         sa.bInheritHandle = 0;
         if let Some(security_atributes) = &<Option<SecurityAttributes> as Clone>::clone(&self.security_attributes){
